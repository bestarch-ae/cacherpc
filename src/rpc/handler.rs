use std::borrow::Cow;

use actix_http::error::PayloadError;
use actix_web::web::Header;
use actix_web::{web, HttpResponse, ResponseError};
use backoff::backoff::Backoff;
use bytes::Bytes;
use futures_util::stream::StreamExt;
use serde::Deserialize;
use serde_json::value::RawValue;
use tracing::{error, info, warn};

use crate::metrics::rpc_metrics as metrics;
use crate::rpc::request::{GetAccountInfo, GetProgramAccounts};
use crate::rpc::response::identity_response;

use super::request::{Id, Request, XRequestId};
use super::response::Error;
use super::state::State;
use super::{backoff_settings, config};

enum OneOrMany<'a> {
    One(Request<'a, RawValue>),
    Many(Vec<Request<'a, RawValue>>),
}

impl<'a> OneOrMany<'a> {
    pub fn iter(&self) -> impl Iterator<Item = &Request<'a, RawValue>> {
        use either::Either;
        match self {
            OneOrMany::One(req) => Either::Left(std::iter::once(req)),
            OneOrMany::Many(reqs) => Either::Right(reqs.iter()),
        }
    }
}

impl<'de> Deserialize<'de> for OneOrMany<'de> {
    fn deserialize<D>(deserializer: D) -> Result<OneOrMany<'de>, D::Error>
    where
        D: serde::Deserializer<'de>,
    {
        struct Visitor;

        impl<'de> serde::de::Visitor<'de> for Visitor {
            type Value = OneOrMany<'de>;

            fn expecting(&self, formatter: &mut std::fmt::Formatter<'_>) -> std::fmt::Result {
                formatter.write_str("[] or {}")
            }

            fn visit_seq<A>(self, seq: A) -> Result<Self::Value, A::Error>
            where
                A: serde::de::SeqAccess<'de>,
            {
                let des = serde::de::value::SeqAccessDeserializer::new(seq);
                Ok(OneOrMany::Many(serde::Deserialize::deserialize(des)?))
            }

            fn visit_map<A>(self, map: A) -> Result<Self::Value, A::Error>
            where
                A: serde::de::MapAccess<'de>,
            {
                let des = serde::de::value::MapAccessDeserializer::new(map);
                Ok(OneOrMany::One(serde::Deserialize::deserialize(des)?))
            }
        }

        deserializer.deserialize_any(Visitor)
    }
}

pub async fn rpc_handler(
    xrid: Header<XRequestId>,
    body: Bytes,
    app_state: web::Data<State>,
) -> Result<HttpResponse, Error<'static>> {
    let req: OneOrMany<'_> = match serde_json::from_slice(&body) {
        Ok(val) => val,
        Err(_) => return Ok(Error::InvalidRequest(None, Some("Invalid request")).error_response()),
    };

    config::check_config_change(&app_state).await;

    // run WAF checks on all subquiries in request
    if let Some(waf) = &app_state.waf {
        let lua = &waf.lua;
        for r in req.iter() {
            let res = lua.scope(|scope| {
                lua.globals()
                    .set("request", scope.create_nonstatic_userdata(r)?)?;
                lua.load("require 'waf'.request(request)")
                    .eval::<(bool, String)>()
            });

            let (ok, err) = match res {
                Ok(tuple) => tuple,
                Err(e) => {
                    tracing::error!(%e, "Error occured during WAF rules evaluation");
                    return Ok(Error::Internal(
                        Some(r.id.clone()),
                        Cow::from("WAF internal error"),
                    )
                    .error_response());
                }
            };
            if !ok {
                info!(%err, "Request was rejected due to WAF rule violation");
                metrics().waf_rejections.inc();
                return Ok(Error::WAFRejection(Some(r.id.clone()), err).error_response());
            }
        }
    }

    let mut id = Id::Null;
    let xrid = xrid.into_inner();

    // extra header for passthrough requests
    let mut request_header = None;
    // if request contains only one query, try to serve it from cache
    if let OneOrMany::One(req) = req {
        id = req.id.clone();

        if req.jsonrpc != "2.0" {
            return Ok(Error::InvalidRequest(Some(id), None).error_response());
        }

        macro_rules! observe {
            ($method:expr, $fut:expr) => {{
                metrics().request_types($method).inc();
                let timer = metrics()
                    .handler_time
                    .with_label_values(&[$method])
                    .start_timer();
                let resp = $fut.await;
                timer.observe_duration();
                Ok(resp.unwrap_or_else(|err| err.error_response()))
            }};
        }

        let arc_state = app_state.clone().into_inner();
        match req.method {
            "getAccountInfo" => {
                return observe!(
                    req.method,
                    arc_state.process_request::<GetAccountInfo>(req, xrid)
                );
            }
            "getProgramAccounts" => {
                return observe!(
                    req.method,
                    arc_state.process_request::<GetProgramAccounts>(req, xrid)
                );
            }
            "getIdentity" if app_state.identity.is_some() => {
                return Ok(identity_response(
                    req.id,
                    app_state
                        .identity
                        .as_ref()
                        .expect("no identity, shouldn't happen"),
                ));
            }
            method => {
                metrics().request_types(method).inc();
                request_header = Some(("X-Cache-Request-Method", method.to_string()));
            }
        }
    } else {
        metrics().batch_requests.inc();
    }

    let client = app_state.client.clone();
    let url = app_state.rpc_url.clone();
    let error = Error::Timeout(id).error_response();

    let xreqid = xrid.0.clone();
    let stream = stream_generator::generate_stream(move |mut stream| async move {
        let mut backoff = backoff_settings(30);
        let total = metrics().passthrough_total_time.start_timer();
        loop {
            let request_time = metrics().passthrough_request_time.start_timer();
            let mut request = client.post(&url).content_type("application/json");
            if let Some(header) = request_header.as_ref() {
                request = request.append_header(header.clone());
            }
<<<<<<< HEAD
            request = request.append_header(("X-Request-ID", xreqid.as_str()));
=======
            request = request.append_header(("X-Request-ID", xrid.0.as_str()));
>>>>>>> a0e1a0bf
            let resp = request.send_body(body.clone()).await.map_err(|err| {
                error!(error = %err, "error while streaming response");
                metrics().streaming_errors.inc();
                err
            });
            metrics()
                .backend_requests_count
                .with_label_values(&["passthrough"])
                .inc(); // count request attempts, even failed ones

            request_time.observe_duration();
            match resp {
                Ok(mut resp) => {
                    let forward_response_time =
                        metrics().passthrough_forward_response_time.start_timer();
                    while let Some(chunk) = resp.next().await {
                        stream.send(chunk).await;
                    }
                    forward_response_time.observe_duration();
                    break;
                }
                Err(err) => {
                    metrics().passthrough_errors.inc();
                    match backoff.next_backoff() {
                        Some(duration) => {
                            metrics().request_retries.inc();
                            tokio::time::sleep(duration).await;
                        }
                        None => {
                            let mut error_stream = error.into_body();
                            use actix_web::body::MessageBody;
                            warn!("request error: {:?}", err);
                            while let Some(chunk) = futures_util::future::poll_fn(|cx| {
                                std::pin::Pin::new(&mut error_stream).poll_next(cx)
                            })
                            .await
                            {
                                stream
                                    .send(chunk.map_err(|_| PayloadError::Incomplete(None))) // should never error
                                    .await;
                            }
                            break;
                        }
                    }
                }
            }
        }
        total.observe_duration();
    });

    Ok(HttpResponse::Ok()
        .content_type("application/json")
        .append_header(("X-Request-ID", xrid.0.as_str()))
        .streaming(Box::pin(stream)))
}

pub async fn bad_content_type_handler() -> HttpResponse {
    HttpResponse::UnsupportedMediaType()
        .body("Supplied content type is not allowed. Content-Type: application/json is required")
}

pub async fn metrics_handler(
    _body: Bytes,
    app_state: web::Data<State>,
) -> Result<HttpResponse, Error<'static>> {
    use prometheus::{Encoder, TextEncoder};

    let current_limits = app_state.config.load().request_limits;
    metrics()
        .max_permits
        .with_label_values(&["getAccountInfo"])
        .set(current_limits.account_info as i64);

    metrics()
        .max_permits
        .with_label_values(&["getProgramAccounts"])
        .set(current_limits.program_accounts as i64);

    metrics().app_version.set(0);
    let encoder = TextEncoder::new();
    let mut buffer = Vec::new();
    let families = prometheus::gather();
    let _ = encoder.encode(&families, &mut buffer);
    Ok(HttpResponse::Ok().content_type("text/plain").body(buffer))
}<|MERGE_RESOLUTION|>--- conflicted
+++ resolved
@@ -183,11 +183,8 @@
             if let Some(header) = request_header.as_ref() {
                 request = request.append_header(header.clone());
             }
-<<<<<<< HEAD
             request = request.append_header(("X-Request-ID", xreqid.as_str()));
-=======
-            request = request.append_header(("X-Request-ID", xrid.0.as_str()));
->>>>>>> a0e1a0bf
+
             let resp = request.send_body(body.clone()).await.map_err(|err| {
                 error!(error = %err, "error while streaming response");
                 metrics().streaming_errors.inc();
